--- conflicted
+++ resolved
@@ -98,31 +98,6 @@
             # Select the first read sequence as the seed, and write it
             # into the local temporary directory
             working_dir = fileStore.localTempDir
-<<<<<<< HEAD
-
-            if self.chained_job:
-                # Get BBMerge config for input path
-                common_config, bbnorm_params = utilities.parseConfigFile(
-                    config_file_path, "bbnorm"
-                )
-                # Read the read files from the file store into the local
-                # temporary directory
-                read_one_file_path = utilities.readGlobalFile(
-                    fileStore, self.read_one_file_id, bbnorm_params["read_one_file_name"]
-                )
-                read_two_file_path = utilities.readGlobalFile(
-                    fileStore, self.read_two_file_id, bbnorm_params["read_two_file_name"]
-                )
-
-            else:
-                # Read the read files from the file store into the local
-                # temporary directory
-                read_one_file_path = utilities.readGlobalFile(
-                    fileStore, self.read_one_file_id, common_config["read_one_file_name"]
-                )
-                read_two_file_path = utilities.readGlobalFile(
-                    fileStore, self.read_two_file_id, common_config["read_two_file_name"]
-                )
 
             # Check if seed file exists; I.E., it's been imported
             if self.seed_file_id:
@@ -146,21 +121,6 @@
                                 break
                             if do_write:
                                 f.write(line)
-=======
-            seed_file_path = os.path.join(
-                working_dir, assembler_params["seed_file_name"]
-            )
-            with open(seed_file_path, "w+") as f:
-                with gzip.open(read_one_file_path, "rt") as g:
-                    do_write = False
-                    for line in g:
-                        if line[0] == "@":
-                            do_write = True
-                        if line[0] == "+":
-                            break
-                        if do_write:
-                            f.write(line)
->>>>>>> aa92a247
 
             # Write the NOVOPlasty config file into the local temporary
             # directory
