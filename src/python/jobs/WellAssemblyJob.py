--- conflicted
+++ resolved
@@ -38,10 +38,7 @@
         adapters_file_name,
         output_directory,
         preprocessing=True,
-<<<<<<< HEAD
         export_intermediary_files=False,
-=======
->>>>>>> b2e3522f
         *args,
         **kwargs
     ):
@@ -75,10 +72,7 @@
         self.adapters_file_name = adapters_file_name
         self.output_directory = output_directory
         self.preprocessing = preprocessing
-<<<<<<< HEAD
         self.export_intermediary_files = export_intermediary_files
-=======
->>>>>>> b2e3522f
 
     def run(self, fileStore):
         """
@@ -131,8 +125,7 @@
 
             elif self.assembler == "novoplasty":
 
-<<<<<<< HEAD
-=======
+
                 if self.preprocessing:
 
                     novoplasty_job = NovoplastyJob(
@@ -150,7 +143,6 @@
                     )
 
                 else:
->>>>>>> b2e3522f
                     novoplasty_job = NovoplastyJob(
                         self.read_one_file_id,
                         self.read_two_file_id,
@@ -187,8 +179,8 @@
                 )
                 final_job = self.addChild(skesa_job).addChild(apc_job)
 
-<<<<<<< HEAD
             if self.assembler == "spades":
+
 
                 if self.preprocessing == "bbduk":
                     ## BBTools preprocessing
@@ -285,69 +277,10 @@
                         chained_job=True,
                         parent_rv=bbnorm_job.rv(),
                     )
-=======
-            elif self.assembler == "spades":
-
-                if self.preprocessing:
-
->>>>>>> b2e3522f
+
                     spades_job = SpadesJob(
                         bbmerge_job.rv("bbmerge_rv", "outu1_file", "id"),
                         bbmerge_job.rv("bbmerge_rv", "outu2_file", "id"),
-                        self.config_file_id,
-                        self.config_file_name,
-                        self.output_directory,
-                        merged_file_id=bbmerge_job.rv(
-                            "bbmerge_rv", "merged_file", "id"
-                        ),
-                        chained_job=True,
-                        parent_rv=bbmerge_job.rv(),
-                    )
-                    apc_job = ApcJob(
-                        spades_job.rv("spades_rv", "contigs_file", "id"),
-                        parent_rv=spades_job.rv(),
-                    )
-
-                    final_job = (
-                        self.addChild(bbduk_job)
-<<<<<<< HEAD
-                            .addChild(bbnorm_job)
-                            .addChild(bbmerge_job)
-                            .addChild(spades_job)
-                            .addChild(apc_job)
-                    )
-
-                elif self.preprocessing == "nextflow":
-
-                    ## BBTools preprocessing
-                    bbduk_job = BBDukJob(
-                        self.read_one_file_id,
-                        self.read_two_file_id,
-                        self.config_file_id,
-                        self.config_file_name,
-                        self.adapters_file_id,
-                        self.adapters_file_name,
-                    )
-                    bbnorm_job = BBNormJob(
-                        bbduk_job.rv("bbduk_rv", "out1_file", "id"),
-                        bbduk_job.rv("bbduk_rv", "out2_file", "id"),
-                        self.config_file_id,
-                        self.config_file_name,
-                        chained_job=True,
-                        parent_rv=bbduk_job.rv(),
-                    )
-                    bbmerge_job = BBMergeJob(
-                        bbnorm_job.rv("bbnorm_rv", "out1_file", "id"),
-                        bbnorm_job.rv("bbnorm_rv", "out2_file", "id"),
-                        self.config_file_id,
-                        self.config_file_name,
-                        chained_job=True,
-                        parent_rv=bbnorm_job.rv(),
-                    )
-
-                    spades_job = SpadesJob(
-                        self.read_one_file_id,
-                        self.read_two_file_id,
                         self.config_file_id,
                         self.config_file_name,
                         self.output_directory,
@@ -370,55 +303,78 @@
                             .addChild(apc_job)
                     )
 
-                else:
-=======
-                        .addChild(bbnorm_job)
-                        .addChild(bbmerge_job)
-                        .addChild(spades_job)
-                        .addChild(apc_job)
-                    )
-
-                else:
-
->>>>>>> b2e3522f
+                elif self.preprocessing == "nextflow":
+
+                    ## BBTools preprocessing
+                    bbduk_job = BBDukJob(
+                        self.read_one_file_id,
+                        self.read_two_file_id,
+                        self.config_file_id,
+                        self.config_file_name,
+                        self.adapters_file_id,
+                        self.adapters_file_name,
+                    )
+                    bbnorm_job = BBNormJob(
+                        bbduk_job.rv("bbduk_rv", "out1_file", "id"),
+                        bbduk_job.rv("bbduk_rv", "out2_file", "id"),
+                        self.config_file_id,
+                        self.config_file_name,
+                        chained_job=True,
+                        parent_rv=bbduk_job.rv(),
+                    )
+                    bbmerge_job = BBMergeJob(
+                        bbnorm_job.rv("bbnorm_rv", "out1_file", "id"),
+                        bbnorm_job.rv("bbnorm_rv", "out2_file", "id"),
+                        self.config_file_id,
+                        self.config_file_name,
+                        chained_job=True,
+                        parent_rv=bbnorm_job.rv(),
+                    )
+
                     spades_job = SpadesJob(
                         self.read_one_file_id,
                         self.read_two_file_id,
                         self.config_file_id,
                         self.config_file_name,
                         self.output_directory,
+                        merged_file_id=bbmerge_job.rv(
+                            "bbmerge_rv", "merged_file", "id"
+                        ),
+                        chained_job=True,
+                        parent_rv=bbmerge_job.rv(),
                     )
                     apc_job = ApcJob(
                         spades_job.rv("spades_rv", "contigs_file", "id"),
                         parent_rv=spades_job.rv(),
                     )
 
+                    final_job = (
+                        self.addChild(bbduk_job)
+                            .addChild(bbnorm_job)
+                            .addChild(bbmerge_job)
+                            .addChild(spades_job)
+                            .addChild(apc_job)
+                    )
+
+                else:
+                    spades_job = SpadesJob(
+                        self.read_one_file_id,
+                        self.read_two_file_id,
+                        self.config_file_id,
+                        self.config_file_name,
+                        self.output_directory,
+                    )
+                    apc_job = ApcJob(
+                        spades_job.rv("spades_rv", "contigs_file", "id"),
+                        parent_rv=spades_job.rv(),
+                    )
+
                     final_job = self.addChild(spades_job).addChild(apc_job)
 
             elif self.assembler == "unicycler":
 
                 if self.preprocessing:
-<<<<<<< HEAD
-                    ## BBTools preprocessing
-                    bbduk_job = BBDukJob(
-                        self.read_one_file_id,
-                        self.read_two_file_id,
-                        self.config_file_id,
-                        self.config_file_name,
-                        self.adapters_file_id,
-                        self.adapters_file_name,
-                    )
-                    bbnorm_job = BBNormJob(
-                        bbduk_job.rv("bbduk_rv", "out1_file", "id"),
-                        bbduk_job.rv("bbduk_rv", "out2_file", "id"),
-                        self.config_file_id,
-                        self.config_file_name,
-                        chained_job=True,
-                        parent_rv=bbduk_job.rv(),
-                    )
-=======
-
->>>>>>> b2e3522f
+
                     unicycler_job = UnicyclerJob(
                         bbnorm_job.rv("bbnorm_rv", "out1_file", "id"),
                         bbnorm_job.rv("bbnorm_rv", "out2_file", "id"),
@@ -522,7 +478,6 @@
         help="the directory containing all output files",
     )
     parser.add_argument(
-<<<<<<< HEAD
         "-b",
         "--preprocessing",
         help="keywork specification of bbtools preprocessing",
@@ -531,11 +486,6 @@
         "--export_intermediary_files", dest="export_intermediary_files", action="store_true",
         help="With flag enabled all intermediate output files (including preprocessing) are saved"
     )
-=======
-        "--no-preprocessing", dest="preprocessing", action="store_false"
-    )
-    parser.set_defaults(preprocessing=True)
->>>>>>> b2e3522f
 
     options = parser.parse_args()
     if options.output_directory is None:
@@ -577,10 +527,7 @@
                 options.adapters_file,
                 options.output_directory,
                 preprocessing=options.preprocessing,
-<<<<<<< HEAD
                 export_intermediary_files=options.export_intermediary_files
-=======
->>>>>>> b2e3522f
             )
             well_assembly_rv = toil.start(well_assembly_job)
 
