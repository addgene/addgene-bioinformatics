from argparse import ArgumentParser
import logging
import os

from toil.job import Job
from toil.common import Toil

from ApcJob import ApcJob
from MasurcaJob import MasurcaJob
from NovoplastyJob import NovoplastyJob
from SpadesJob import SpadesJob
from ShovillJob import ShovillJob
from SkesaJob import SkesaJob
from UnicyclerJob import UnicyclerJob
from BBDukJob import BBDukJob
from BBNormJob import BBNormJob
from BBMergeJob import BBMergeJob

import utilities

logger = logging.getLogger(__name__)


class WellAssemblyJob(Job):
    """
    Runs a SpadesJob or ShovillJob followed by an ApcJob, or a
    NovoplastyJob
    """

    def __init__(
        self,
        read_one_file_id,
        read_two_file_id,
        assembler,
        config_file_id,
        config_file_name,
        adapters_file_id,
        adapters_file_name,
        output_directory,
        preprocessing=True,
        seed_file_id=False,
        export_intermediary_files=False,
        *args,
        **kwargs
    ):
        """
        Parameters
        ----------
        read_one_file_id : toil.fileStore.FileID
            id of file in file store containing FASTQ Illumina short
            left paired reads
        read_two_file_id : toil.fileStore.FileID
            id of file in file store containing FASTQ Illumina short
            right paired reads
        assembler : str
            name of assembler to run, from utilities.ASSEMBLERS_TO_RUN
        config_file_id : toil.fileStore.FileID
            id of the file in the file store containing assembler args
        config_file_name : str
            name of the file in the file store containing assembler args
        output_directory : str
            name of directory for output
        """
        super(WellAssemblyJob, self).__init__(*args, **kwargs)
        self.read_one_file_id = read_one_file_id
        self.read_two_file_id = read_two_file_id
        if assembler not in utilities.ASSEMBLERS_TO_RUN:
            raise Exception("Unexpected assembler")
        self.assembler = assembler
        self.config_file_id = config_file_id
        self.config_file_name = config_file_name
        self.adapters_file_id = adapters_file_id
        self.adapters_file_name = adapters_file_name
        self.output_directory = output_directory
        self.preprocessing = preprocessing
        self.seed_file_id = seed_file_id
        self.export_intermediary_files = export_intermediary_files

    def run(self, fileStore):
        """
        Returns
        -------
        dict
            the return values of the SpadesJob and ApcJob
        """
        try:
            if self.preprocessing:

                ## BBTools preprocessing - defined here for all assemblers, although not all assemblers use all preprocessing jobs
                bbduk_job = BBDukJob(
                    self.read_one_file_id,
                    self.read_two_file_id,
                    self.config_file_id,
                    self.config_file_name,
                    self.adapters_file_id,
                    self.adapters_file_name,
                )
                bbnorm_job = BBNormJob(
                    bbduk_job.rv("bbduk_rv", "out1_file", "id"),
                    bbduk_job.rv("bbduk_rv", "out2_file", "id"),
                    self.config_file_id,
                    self.config_file_name,
                    chained_job=True,
                    parent_rv=bbduk_job.rv(),
                )
                bbmerge_job = BBMergeJob(
                    bbnorm_job.rv("bbnorm_rv", "out1_file", "id"),
                    bbnorm_job.rv("bbnorm_rv", "out2_file", "id"),
                    self.config_file_id,
                    self.config_file_name,
                    chained_job=True,
                    parent_rv=bbnorm_job.rv(),
                )

            if self.assembler == "masurca":
                masurca_job = MasurcaJob(
                    self.read_one_file_id,
                    self.read_two_file_id,
                    self.config_file_id,
                    self.config_file_name,
                )
                apc_job = ApcJob(
                    masurca_job.rv("masurca_rv", "contigs_file", "id"),
                    parent_rv=masurca_job.rv(),
                )
                final_job = self.addChild(masurca_job).addChild(apc_job)

            elif self.assembler == "novoplasty":

<<<<<<< HEAD
=======

>>>>>>> aa92a247
                if self.preprocessing:

                    novoplasty_job = NovoplastyJob(
                        bbnorm_job.rv("bbnorm_rv", "out1_file", "id"),
                        bbnorm_job.rv("bbnorm_rv", "out2_file", "id"),
                        self.config_file_id,
                        self.config_file_name,
<<<<<<< HEAD
                        seed_file_id=self.seed_file_id,
=======
>>>>>>> aa92a247
                        chained_job=True,
                        parent_rv=bbnorm_job.rv(),
                    )
                    final_job = (
                        self.addChild(bbduk_job)
                            .addChild(bbnorm_job)
                            .addChild(novoplasty_job)
                    )

                else:
                    novoplasty_job = NovoplastyJob(
                        self.read_one_file_id,
                        self.read_two_file_id,
                        self.config_file_id,
                        self.config_file_name,
                        seed_file_id=self.seed_file_id,
                    )

                    final_job = self.addChild(novoplasty_job)

            elif self.assembler == "shovill":
                shovill_job = ShovillJob(
                    self.read_one_file_id,
                    self.read_two_file_id,
                    self.config_file_id,
                    self.config_file_name,
                    self.output_directory,
                )
                apc_job = ApcJob(
                    shovill_job.rv("shovill_rv", "contigs_file", "id"),
                    parent_rv=shovill_job.rv(),
                )
                final_job = self.addChild(shovill_job).addChild(apc_job)

            elif self.assembler == "skesa":
                skesa_job = SkesaJob(
                    self.read_one_file_id,
                    self.read_two_file_id,
                    self.config_file_id,
                    self.config_file_name,
                )
                apc_job = ApcJob(
                    skesa_job.rv("skesa_rv", "contigs_file", "id"),
                    parent_rv=skesa_job.rv(),
                )
                final_job = self.addChild(skesa_job).addChild(apc_job)

            if self.assembler == "spades":


                if self.preprocessing == "bbduk":
                    ## BBTools preprocessing
                    bbduk_job = BBDukJob(
                        self.read_one_file_id,
                        self.read_two_file_id,
                        self.config_file_id,
                        self.config_file_name,
                        self.adapters_file_id,
                        self.adapters_file_name,
                    )
                    spades_job = SpadesJob(
                        bbduk_job.rv("bbduk_rv", "out1_file", "id"),
                        bbduk_job.rv("bbduk_rv", "out2_file", "id"),
                        self.config_file_id,
                        self.config_file_name,
                        self.output_directory,
                        chained_job=True,
                        parent_rv=bbduk_job.rv(),
                    )
                    apc_job = ApcJob(
                        spades_job.rv("spades_rv", "contigs_file", "id"),
                        parent_rv=spades_job.rv(),
                    )

                    final_job = (
                        self.addChild(bbduk_job)
                            .addChild(spades_job)
                            .addChild(apc_job)
                    )

                elif self.preprocessing == "bbnorm":
                    ## BBTools preprocessing
                    bbduk_job = BBDukJob(
                        self.read_one_file_id,
                        self.read_two_file_id,
                        self.config_file_id,
                        self.config_file_name,
                        self.adapters_file_id,
                        self.adapters_file_name,
                    )
                    bbnorm_job = BBNormJob(
                        bbduk_job.rv("bbduk_rv", "out1_file", "id"),
                        bbduk_job.rv("bbduk_rv", "out2_file", "id"),
                        self.config_file_id,
                        self.config_file_name,
                        chained_job=True,
                        parent_rv=bbduk_job.rv(),
                    )
                    spades_job = SpadesJob(
                        bbnorm_job.rv("bbnorm_rv", "out1_file", "id"),
                        bbnorm_job.rv("bbnorm_rv", "out2_file", "id"),
                        self.config_file_id,
                        self.config_file_name,
                        self.output_directory,
                        chained_job=True,
                        parent_rv=bbnorm_job.rv(),
                    )
                    apc_job = ApcJob(
                        spades_job.rv("spades_rv", "contigs_file", "id"),
                        parent_rv=spades_job.rv(),
                    )

                    final_job = (
                        self.addChild(bbduk_job)
                            .addChild(bbnorm_job)
                            .addChild(spades_job)
                            .addChild(apc_job)
                    )

                elif self.preprocessing == "bbmerge":
                    ## BBTools preprocessing
                    bbduk_job = BBDukJob(
                        self.read_one_file_id,
                        self.read_two_file_id,
                        self.config_file_id,
                        self.config_file_name,
                        self.adapters_file_id,
                        self.adapters_file_name,
                    )
                    bbnorm_job = BBNormJob(
                        bbduk_job.rv("bbduk_rv", "out1_file", "id"),
                        bbduk_job.rv("bbduk_rv", "out2_file", "id"),
                        self.config_file_id,
                        self.config_file_name,
                        chained_job=True,
                        parent_rv=bbduk_job.rv(),
                    )
                    bbmerge_job = BBMergeJob(
                        bbnorm_job.rv("bbnorm_rv", "out1_file", "id"),
                        bbnorm_job.rv("bbnorm_rv", "out2_file", "id"),
                        self.config_file_id,
                        self.config_file_name,
                        chained_job=True,
                        parent_rv=bbnorm_job.rv(),
                    )

                    spades_job = SpadesJob(
                        bbmerge_job.rv("bbmerge_rv", "outu1_file", "id"),
                        bbmerge_job.rv("bbmerge_rv", "outu2_file", "id"),
                        self.config_file_id,
                        self.config_file_name,
                        self.output_directory,
                        merged_file_id=bbmerge_job.rv(
                            "bbmerge_rv", "merged_file", "id"
                        ),
                        chained_job=True,
                        parent_rv=bbmerge_job.rv(),
                    )
                    apc_job = ApcJob(
                        spades_job.rv("spades_rv", "contigs_file", "id"),
                        parent_rv=spades_job.rv(),
                    )

                    final_job = (
                        self.addChild(bbduk_job)
                            .addChild(bbnorm_job)
                            .addChild(bbmerge_job)
                            .addChild(spades_job)
                            .addChild(apc_job)
                    )

                elif self.preprocessing == "nextflow":

                    ## BBTools preprocessing
                    bbduk_job = BBDukJob(
                        self.read_one_file_id,
                        self.read_two_file_id,
                        self.config_file_id,
                        self.config_file_name,
                        self.adapters_file_id,
                        self.adapters_file_name,
                    )
                    bbnorm_job = BBNormJob(
                        bbduk_job.rv("bbduk_rv", "out1_file", "id"),
                        bbduk_job.rv("bbduk_rv", "out2_file", "id"),
                        self.config_file_id,
                        self.config_file_name,
                        chained_job=True,
                        parent_rv=bbduk_job.rv(),
                    )
                    bbmerge_job = BBMergeJob(
                        bbnorm_job.rv("bbnorm_rv", "out1_file", "id"),
                        bbnorm_job.rv("bbnorm_rv", "out2_file", "id"),
                        self.config_file_id,
                        self.config_file_name,
                        chained_job=True,
                        parent_rv=bbnorm_job.rv(),
                    )

                    spades_job = SpadesJob(
                        self.read_one_file_id,
                        self.read_two_file_id,
                        self.config_file_id,
                        self.config_file_name,
                        self.output_directory,
                        merged_file_id=bbmerge_job.rv(
                            "bbmerge_rv", "merged_file", "id"
                        ),
                        chained_job=True,
                        parent_rv=bbmerge_job.rv(),
                    )
                    apc_job = ApcJob(
                        spades_job.rv("spades_rv", "contigs_file", "id"),
                        parent_rv=spades_job.rv(),
                    )

                    final_job = (
                        self.addChild(bbduk_job)
                            .addChild(bbnorm_job)
                            .addChild(bbmerge_job)
                            .addChild(spades_job)
                            .addChild(apc_job)
                    )

                else:
                    spades_job = SpadesJob(
                        self.read_one_file_id,
                        self.read_two_file_id,
                        self.config_file_id,
                        self.config_file_name,
                        self.output_directory,
                    )
                    apc_job = ApcJob(
                        spades_job.rv("spades_rv", "contigs_file", "id"),
                        parent_rv=spades_job.rv(),
                    )

                    final_job = self.addChild(spades_job).addChild(apc_job)

            elif self.assembler == "unicycler":

                if self.preprocessing:

                    unicycler_job = UnicyclerJob(
                        bbnorm_job.rv("bbnorm_rv", "out1_file", "id"),
                        bbnorm_job.rv("bbnorm_rv", "out2_file", "id"),
                        self.config_file_id,
                        self.config_file_name,
                        self.output_directory,
                    )
                    final_job = (
                        self.addChild(bbduk_job)
                        .addChild(bbnorm_job)
                        .addChild(unicycler_job)
                    )
                else:
                    unicycler_job = UnicyclerJob(
                        self.read_one_file_id,
                        self.read_two_file_id,
                        self.config_file_id,
                        self.config_file_name,
                        self.output_directory,
                    )

                    final_job = self.addChild(unicycler_job)

            # Assign assembler return values
            assembler_rv = final_job.rv()

        except Exception as exc:
            # Ensure expected return values on exceptions
            logger.info(
                "Assembler {0} failed for {1}: {2}".format(
                    self.assembler, self.output_directory, exc
                )
            )
            assembler_rv = {self.assembler: {}}

        # Return file ids, and names for export
        return assembler_rv


if __name__ == "__main__":
    """
    Assemble reads and circularize contigs corresponding to a single
    well.
    """
    # Parse FASTQ data path, plate and well specification, assembler,
    # configuration path and file, and output directory, making the
    # output directory if needed
    parser = ArgumentParser()
    Job.Runner.addToilOptions(parser)
    cmps = str(os.path.abspath(__file__)).split(os.sep)[0:-4]
    cmps.extend(["dat", "miscellaneous"])
    parser.add_argument(
        "-d",
        "--data-path",
        default=os.sep + os.path.join(*cmps),
        help="path containing plate and well FASTQ source",
    )
    parser.add_argument(
        "-s", "--source-scheme", default="file", help="scheme used for the source URL"
    )
    parser.add_argument(
        "-l", "--plate-spec", default="A11967A_sW0154", help="the plate specification"
    )
    parser.add_argument(
        "-w", "--well-spec", default="B01", help="the well specification"
    )
    parser.add_argument(
        "-a",
        "--assembler",
        default="spades",
        choices=utilities.ASSEMBLERS_TO_RUN,
        help="name of assembler to run",
    )
    cmps = str(os.path.abspath(__file__)).split(os.sep)[0:-1]
    parser.add_argument(
        "-c",
        "--config-path",
        default=os.sep + os.path.join(*cmps),
        help="path to a .ini file with args to be passed to the assembler",
    )
    parser.add_argument(
        "-f",
        "--config-file",
        default="Assembler.ini",
        help="path to a .ini file with args to be passed to the assembler",
    )
    parser.add_argument(
        "--adapters-path",
        default=os.sep + os.path.join(*cmps),
        help="path to a .fa file with adapters to be passed to bbtools",
    )
    parser.add_argument(
        "--adapters-file",
        default="adapters.fa",
        help="path to a .fa file with adapters to be passed to bbtools",
    )
    parser.add_argument(
        "-o",
        "--output-directory",
        default=None,
        help="the directory containing all output files",
    )
    parser.add_argument(
        "-b",
        "--preprocessing",
        help="keywork specification of bbtools preprocessing",
    )
    parser.add_argument(
        "--export_intermediary_files", dest="export_intermediary_files", action="store_true",
        help="With flag enabled all intermediate output files (including preprocessing) are saved"
    )

    options = parser.parse_args()
    if options.output_directory is None:
        options.output_directory = options.plate_spec + "_" + options.well_spec
    if not os.path.exists(options.output_directory):
        os.mkdir(options.output_directory)

    # Work within the Toil context manager
    with Toil(options) as toil:
        if not toil.options.restart:

            # Import the local read files into the file store
            read_one_file_ids, read_two_file_ids = utilities.importReadFiles(
                toil,
                options.data_path,
                options.plate_spec,
                [options.well_spec],
                options.source_scheme,
            )

            # Import local config file into the file store
            config_file_id = utilities.importConfigFile(
                toil, os.path.join(options.config_path, options.config_file)
            )

            # Import local adapters file into the file store
            adapters_file_id = utilities.importFile(
                toil, os.path.join(options.adapters_path, options.adapters_file)
            )

            # Construct and start the well assembly job
            well_assembly_job = WellAssemblyJob(
                read_one_file_ids[0],
                read_two_file_ids[0],
                options.assembler,
                config_file_id,
                options.config_file,
                adapters_file_id,
                options.adapters_file,
                options.output_directory,
                preprocessing=options.preprocessing,
                export_intermediary_files=options.export_intermediary_files
            )
            well_assembly_rv = toil.start(well_assembly_job)

        else:

            # Restart the well assembly job
            well_assembly_rv = toil.restart(well_assembly_job)

        # Export all assembler output files, and apc output files, if
        # apc is required by the asembler, from the file store
        utilities.exportWellAssemblyFiles(
            toil,
            options.assembler,
            options.plate_spec,
            [options.well_spec],
            [well_assembly_rv],
        )<|MERGE_RESOLUTION|>--- conflicted
+++ resolved
@@ -127,10 +127,6 @@
 
             elif self.assembler == "novoplasty":
 
-<<<<<<< HEAD
-=======
-
->>>>>>> aa92a247
                 if self.preprocessing:
 
                     novoplasty_job = NovoplastyJob(
@@ -138,10 +134,7 @@
                         bbnorm_job.rv("bbnorm_rv", "out2_file", "id"),
                         self.config_file_id,
                         self.config_file_name,
-<<<<<<< HEAD
                         seed_file_id=self.seed_file_id,
-=======
->>>>>>> aa92a247
                         chained_job=True,
                         parent_rv=bbnorm_job.rv(),
                     )
@@ -190,7 +183,6 @@
                 final_job = self.addChild(skesa_job).addChild(apc_job)
 
             if self.assembler == "spades":
-
 
                 if self.preprocessing == "bbduk":
                     ## BBTools preprocessing
