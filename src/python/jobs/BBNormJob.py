from argparse import ArgumentParser
import logging
import os

from toil.job import Job
from toil.common import Toil
from toil.lib.docker import apiDockerCall

import utilities

logger = logging.getLogger(__name__)


class BBNormJob(Job):
    """
    Accepts paired-end Illumina reads for BBNorm
    (https://jgi.doe.gov/data-and-tools/bbtools/bb-tools-user-guide/bbnorm-guide/)
    """

    def __init__(
        self,
        read_one_file_id,
        read_two_file_id,
        config_file_id,
        config_file_name,
        chained_job=False,
        maxmem="2g",
        merged_file_id=None,
        parent_rv={},
        *args,
        **kwargs,
    ):

        """
        Parameters
        ----------
        read_one_file_id : toil.fileStore.FileID
            id of the file in the file store containing FASTQ Illumina
            short left paired reads
        read_two_file_id : toil.fileStore.FileID
            id of the file in the file store containing FASTQ Illumina
            short right paired reads
        config_file_id : toil.fileStore.FileID
            id of the file in the file store containing BBNorm args
        config_file_name : str
            name of the file in the file store containing BBNorm args
        parent_rv : dict
            dictionary of return values from the parent job
        """
        super(BBNormJob, self).__init__(*args, **kwargs)
        self.read_one_file_id = read_one_file_id
        self.read_two_file_id = read_two_file_id
        self.config_file_id = config_file_id
        self.config_file_name = config_file_name
        self.chained_job = chained_job
        self.parent_rv = parent_rv
        self.merged_file_id = merged_file_id
        self.maxmem = maxmem

    def run(self, fileStore):
        """
        Returns
        -------
        dict of toil.fileStore.FileID and str
            file ids and names of BBNorm output files
        """
        # Expected output file names
        out1_file_name = "bbnorm_output1.fastq"
        out2_file_name = "bbnorm_output2.fastq"

        try:
            # Read the config file from the file store into the local
            # temporary directory, and parse
            config_file_path = utilities.readGlobalFile(
                fileStore, self.config_file_id, self.config_file_name
            )
            common_config, bbnorm_params = utilities.parseConfigFile(
                config_file_path, "bbnorm"
            )

            if self.chained_job:
                # Get BBDuk config for input path
                common_config, bbduk_params = utilities.parseConfigFile(
                    config_file_path, "bbduk"
                )

                # Read the read files from the file store into the local
                # temporary directory
                read_one_file_path = utilities.readGlobalFile(
                    fileStore, self.read_one_file_id, bbduk_params["read_one_file_name"]
                )
                read_two_file_path = utilities.readGlobalFile(
                    fileStore, self.read_two_file_id, bbduk_params["read_two_file_name"]
                )
            else:
                # Read the read files from the file store into the local
                # temporary directory
                read_one_file_path = utilities.readGlobalFile(
                    fileStore,
                    self.read_one_file_id,
                    common_config["read_one_file_name"],
                )
                read_two_file_path = utilities.readGlobalFile(
                    fileStore,
                    self.read_two_file_id,
                    common_config["read_two_file_name"],
                )

            # Read the output filenames from the config file
            out1_file_name = bbnorm_params["read_one_file_name"]
            out2_file_name = bbnorm_params["read_two_file_name"]

            # Mount the Toil local temporary directory to the same path in
            # the container, and use the path as the working directory in
            # the container, then call bbnorm.sh
            # TODO: Specify the container on construction
            image = "ralatsdio/bbtools:v38.90"
            working_dir = fileStore.localTempDir
            logger.info("Calling image {0}".format(image))

            # Define BBNorm command
<<<<<<< HEAD
            parameters = [
                "bbnorm.sh",
                f"in={read_one_file_path}",
                f"in2={read_two_file_path}",
                f"out={out1_file_name}",
                f"out2={out2_file_name}",
                f"-Xmx{self.maxmem}",
            ]
=======
            if not self.merged_file_id:
                parameters = [
                    "bbnorm.sh",
                    f"in={read_one_file_path}",
                    f"in2={read_two_file_path}",
                    f"out={out1_file_name}",
                    f"out2={out2_file_name}",
                    f"-Xmx{self.maxmem}"
                ]
            else:
                parameters = [
                    "bbnorm.sh",
                    f"in={self.merged_file_id}",
                    f"out={out1_file_name}",
                    f"out2={out2_file_name}",
                    f"-Xmx{self.maxmem}"
                ]
>>>>>>> 23d7e711

            if len(bbnorm_params) > 0:
                for arg, value in bbnorm_params.items():
                    if arg != "read_one_file_name" and arg != "read_two_file_name":
                        parameters.append(value)

            logger.info("Using parameters {0}".format(str(parameters)))
            apiDockerCall(
                self,
                image=image,
                volumes={working_dir: {"bind": working_dir, "mode": "rw"}},
                working_dir=working_dir,
                parameters=parameters,
            )

            # Write the BBNorm output file
            # from the local temporary directory into the file store
            out1_file_id = utilities.writeGlobalFile(fileStore, out1_file_name)
            out2_file_id = utilities.writeGlobalFile(fileStore, out2_file_name)

        except Exception as exc:
            # Ensure expected return values on exceptions
            logger.info("Calling image {0} failed: {1}".format(image, exc))
            out1_file_id = None
            out2_file_id = None

        # Return file ids and names for export
        bbnorm_rv = {
            "bbnorm_rv": {
                "out1_file": {
                    "id": out1_file_id,
                    "name": out1_file_name,
                },
                "out2_file": {
                    "id": out2_file_id,
                    "name": out2_file_name,
                },
            }
        }
        bbnorm_rv.update(self.parent_rv)
        logger.info("Return value {0}".format(bbnorm_rv))
        return bbnorm_rv


if __name__ == "__main__":
    """
    Assemble reads corresponding to a single well.
    """
    # Parse FASTQ data path, plate and well specification,
    # configuration path and file, and output directory, making the
    # output directory if needed
    parser = ArgumentParser()
    Job.Runner.addToilOptions(parser)
    cmps = str(os.path.abspath(__file__)).split(os.sep)[0:-4]
    cmps.extend(["dat", "miscellaneous"])
    parser.add_argument(
        "-d",
        "--data-path",
        default=os.sep + os.path.join(*cmps),
        help="path containing plate and well FASTQ source",
    )
    parser.add_argument(
        "-s", "--source-scheme", default="file", help="scheme used for the source URL"
    )
    parser.add_argument(
        "-l", "--plate-spec", default="A11967A_sW0154", help="the plate specification"
    )
    parser.add_argument(
        "-w", "--well-spec", default="B01", help="the well specification"
    )
    cmps = str(os.path.abspath(__file__)).split(os.sep)[0:-1]
    parser.add_argument(
        "-c",
        "--config-path",
        default=os.sep + os.path.join(*cmps),
        help="path to a .ini file with args to be passed to the assembler",
    )
    parser.add_argument(
        "-f",
        "--config-file",
        default="Assembler.ini",
        help="path to a .ini file with args to be passed to the assembler",
    )
    parser.add_argument(
        "-o",
        "--output-directory",
        default=None,
        help="the directory containing all output files",
    )
    options = parser.parse_args()
    if options.output_directory is None:
        options.output_directory = options.plate_spec + "_" + options.well_spec
    if not os.path.exists(options.output_directory):
        os.mkdir(options.output_directory)

    # Work within the Toil context manager
    with Toil(options) as toil:
        if not toil.options.restart:

            # Import the local read files into the file store
            read_one_file_ids, read_two_file_ids = utilities.importReadFiles(
                toil,
                options.data_path,
                options.plate_spec,
                [options.well_spec],
                options.source_scheme,
            )

            # Import local config file into the file store
            config_file_id = utilities.importConfigFile(
                toil, os.path.join(options.config_path, options.config_file)
            )

            # Construct and start the BBNorm job
            bbnorm_job = BBNormJob(
                read_one_file_ids[0],
                read_two_file_ids[0],
                config_file_id,
                options.config_file,
            )
            bbnorm_rv = toil.start(bbnorm_job)

        else:

            # Restart the BBNorm job
            bbnorm_rv = toil.restart(bbnorm_job)

        # Export all BBNorm output files from the file store
        utilities.exportFiles(toil, options.output_directory, bbnorm_rv["bbnorm_rv"])<|MERGE_RESOLUTION|>--- conflicted
+++ resolved
@@ -119,7 +119,6 @@
             logger.info("Calling image {0}".format(image))
 
             # Define BBNorm command
-<<<<<<< HEAD
             parameters = [
                 "bbnorm.sh",
                 f"in={read_one_file_path}",
@@ -128,25 +127,6 @@
                 f"out2={out2_file_name}",
                 f"-Xmx{self.maxmem}",
             ]
-=======
-            if not self.merged_file_id:
-                parameters = [
-                    "bbnorm.sh",
-                    f"in={read_one_file_path}",
-                    f"in2={read_two_file_path}",
-                    f"out={out1_file_name}",
-                    f"out2={out2_file_name}",
-                    f"-Xmx{self.maxmem}"
-                ]
-            else:
-                parameters = [
-                    "bbnorm.sh",
-                    f"in={self.merged_file_id}",
-                    f"out={out1_file_name}",
-                    f"out2={out2_file_name}",
-                    f"-Xmx{self.maxmem}"
-                ]
->>>>>>> 23d7e711
 
             if len(bbnorm_params) > 0:
                 for arg, value in bbnorm_params.items():
