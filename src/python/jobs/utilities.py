--- conflicted
+++ resolved
@@ -137,33 +137,7 @@
     adapters_file_id = importFile(toil, adapters_path, scheme)
     return adapters_file_id
 
-<<<<<<< HEAD
-
-def importContigsFile(toil, data_path, file_name="contigs.fasta", scheme="file"):
-    """
-    Import the contigs source from the data path containing the FASTA
-    source.
-
-    Parameters
-    ----------
-    data_path : str
-        path containing the FASTA source
-    file_name : str
-        name of file containing the FASTA source
-    scheme : str
-        scheme used for the source URL
-
-    Returns
-    -------
-    str
-        id of the imported contigs file in the file store
-    """
-    contigs_file_id = importFile(toil, os.path.join(data_path, file_name), scheme)
-    return contigs_file_id
-
-
-=======
->>>>>>> 076d147b
+
 def readGlobalFile(fileStore, file_id, *cmps):
     """
     Read the file corresponding to the specified id from the file
