--- conflicted
+++ resolved
@@ -84,8 +84,6 @@
             # Get BBMerge config for input path
             common_config, bbmerge_params = utilities.parseConfigFile(
                 config_file_path, "bbmerge"
-<<<<<<< HEAD
-=======
             )
 
             if self.chained_job:
@@ -116,41 +114,7 @@
                 fileStore,
                 self.read_two_file_id,
                 read_two_file_name,
->>>>>>> b2e3522f
-            )
-
-            if self.chained_job:
-                # Read the read files from the file store into the local
-                # temporary directory
-                read_one_file_path = utilities.readGlobalFile(
-                    fileStore,
-                    self.read_one_file_id,
-                    bbmerge_params["read_one_file_name"],
-                )
-                read_two_file_path = utilities.readGlobalFile(
-                    fileStore,
-                    self.read_two_file_id,
-                    bbmerge_params["read_two_file_name"],
-                )
-                if self.merged_file_id:
-                    merged_file_path = utilities.readGlobalFile(
-                        fileStore,
-                        self.merged_file_id,
-                        bbmerge_params["merged_read_file_name"],
-                    )
-            else:
-                # Read the read files from the file store into the local
-                # temporary directory
-                read_one_file_path = utilities.readGlobalFile(
-                    fileStore,
-                    self.read_one_file_id,
-                    common_config["read_one_file_name"],
-                )
-                read_two_file_path = utilities.readGlobalFile(
-                    fileStore,
-                    self.read_two_file_id,
-                    common_config["read_two_file_name"],
-                )
+            )
 
             # Mount the Toil local temporary directory to the same path in
             # the container, and use the path as the working directory in
