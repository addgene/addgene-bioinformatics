--- conflicted
+++ resolved
@@ -305,10 +305,7 @@
                 options.adapters_file,
                 preprocessing=options.preprocessing,
                 max_wells=options.well_maximum,
-<<<<<<< HEAD
-=======
                 seed_file_id=seed_file_id
->>>>>>> 076d147b
             )
             well_assembly_rvs = toil.start(plate_assembly_job)
 
