from argparse import ArgumentParser
from configparser import ConfigParser
import csv
import os
import pickle
import sys

from Bio import SeqIO
from Bio.Alphabet import IUPAC
from Bio.Seq import Seq

from matplotlib import pyplot as plt
import numpy as np

sys.path.append(os.path.join(os.sep, *os.path.abspath(__file__).split(os.sep)[0:-2]))

import utilities
from jobs.utilities import ASSEMBLERS_REQUIRING_APC


def to_int(a_str):
    """
    Convert a string to an integer, return 0 for empty strings.

    Parameters
    ----------
    a_str : str
        a str

    Returns
    -------
    int
        the int
    """
    if a_str == "":
        return 0
    else:
        return int(a_str)


def read_qc_sequences(sequencing_data_dir, qc_sequences_fNm):
    """
    Reads Addgene curated quality control full public sequences.

    Parameters
    ----------
    sequencing_data_dir : str
        directory containing QC sequences file
    qc_sequences_fNm : str
        file containing QC sequences

    Returns
    -------
    dict
        plasmid and sequences ids, sequence, sequence length, and
        doubled sequence
    """
    # Read QC sequences
    qc_sequences = {}
    data_pth = os.path.join(sequencing_data_dir, qc_sequences_fNm)
    with open(data_pth) as csvfile:
        reader = csv.reader(csvfile)
        for row in reader:

            # Sequencing Plate barcode
            plate = row[1]
            if plate not in qc_sequences:
                qc_sequences[plate] = {}

            # Well (location in 96-well plate)
            well = row[2]
            if well not in qc_sequences[plate]:
                qc_sequences[plate][well] = {}

            # Plasmid ID
            qc_sequences[plate][well]["plasmid_id"] = to_int(row[0])

            # Sequence ID (LIMS identifier)
            qc_sequences[plate][well]["sequence_id"] = to_int(row[3])

            # Sequence length (of QC-team approved sequence)
            qc_sequences[plate][well]["sequence_len"] = to_int(row[4])

            # Sequence (actual nucleotide sequence)
            qc_sequences[plate][well]["sequence"] = Seq(row[5])

            # Doubled sequence (actual nucleotide sequence, but doubled)
            qc_sequences[plate][well]["doubled_sequence"] = Seq(row[5] + row[5])

    return qc_sequences


def align_cp_to_qc_sequences(
    assembler,
    assembler_data_dir,
    assembler_run_dir,
    sequencing_data_dir,
    qc_sequences_fNm,
    aligner_config,
):
    """
    Aligns sequences produced by candidate sequence assembly processes
    to curated quality control full public sequences.

    Parameters
    ----------
    assembler : str
        name of assembler
    assembler_data_dir : str
        directory containing QC sequences file and candidate process
        run directories
    assembler_run_dir : str
        directory containing candidate process runs
    sequencing_data_dir : str
        directory containing QC sequences file
    qc_sequences_fNm : str
        file containing QC sequences
    aligner_config : dct
        pairwise aligner configuration

    Returns
    -------
    dct
        assembler, and apc if relevant, sequence, sequence length,
        doubled sequence, and corresponding alignment scores for each
        well in each plate in the run directory
    """
    # Create a pairwise aligner with the specified configuration
    aligner = utilities.create_aligner(aligner_config)

    # Read quality control (QC) sequences
    qc_sequences = read_qc_sequences(sequencing_data_dir, qc_sequences_fNm)

    # Initialize candidate process (CP) sequences dictionary
    cp_sequences = {}
    cp_sequences["aligner_config"] = aligner_config

    # Print header to a file, and stdout
    output_file = open(
        os.path.join(
            assembler_data_dir,
            assembler_run_dir + "-" + os.path.basename(aligner_config["file"]),
        ).replace(".cfg", ".csv"),
        "w",
    )

    result = ""

    # TODO: Use more sensible formats
    result += "{:>11s},".format("assembler")
    result += "{:>8s},".format("plate")
    result += "{:>5s},".format("well")

    result += "{:>11s},".format("qc_seq_len")
    result += "{:>11s},".format("cp_seq_len")
    result += "{:>11s},".format("cp_seq_scr")
    result += "{:>11s},".format("cp_rcm_scr")

    result += "{:>12s},".format("apc_seq_len")
    result += "{:>12s},".format("apc_seq_scr")
    result += "{:>12s}".format("apc_rcm_scr")

    output_file.write(result + "\n")

    print(result)

    # Consider each plate directory contained in the run directory
    plate_specs = sorted(
        filter(
            ".DS_Store".__ne__,
            os.listdir(os.path.join(assembler_data_dir, assembler_run_dir)),
        )
    )
    for plate_spec in plate_specs:

        # Find the plate id
        plate = plate_spec.split("_")[0]

        # Initialize plate dictionary
        if plate not in cp_sequences:
            cp_sequences[plate] = {}

        # Consider each well directory contained in the plate directory
        wells = sorted(
            filter(
                ".DS_Store".__ne__,
                os.listdir(
                    os.path.join(assembler_data_dir, assembler_run_dir, plate_spec)
                ),
            )
        )
        for well in wells:

            # Initialize well dictionary
            if well not in cp_sequences[plate]:
                cp_sequences[plate][well] = {}

            # Assign quality control sequence values
            try:
                qc_sequence = qc_sequences[plate][well]["sequence"]
                qc_sequence_len = qc_sequences[plate][well]["sequence_len"]
                qc_doubled_sequence = qc_sequences[plate][well]["doubled_sequence"]

            except Exception as e:
                continue

            # Assign candidate process assembler sequence values
            cp_sequences[plate][well]["qc"] = {}
            cp_sequences[plate][well][assembler] = {}
            if assembler == "masurca":
                cp_sequence_fNm = "final.genome.scf.fasta"

            elif assembler == "novoplasty":
                cp_sequence_fNm = "Circularized_assembly_1_Toil.fasta"

            elif assembler == "shovill":
                cp_sequence_fNm = "contigs.fa"

            elif assembler == "skesa":
                cp_sequence_fNm = "contigs.fa"

            elif assembler == "spades":
                cp_sequence_fNm = "contigs.fasta"

            elif assembler == "unicycler":
                cp_sequence_fNm = "assembly.fasta"

            elif assembler == "seqwell":
                cp_sequence_fNm = "assembly.fasta"

            else:
                raise (Exception("Unexpected assembler"))
            try:
                cp_sequence = next(
                    SeqIO.parse(
                        os.path.join(
                            assembler_data_dir,
                            assembler_run_dir,
                            plate_spec,
                            well,
                            cp_sequence_fNm,
                        ),
                        "fasta",
                        IUPAC.unambiguous_dna,
                    )
                ).seq
                cp_reverse_complement = cp_sequence.complement()[::-1]

                cp_sequence_score = aligner.score(qc_doubled_sequence, cp_sequence)
                cp_reverse_complement_score = aligner.score(
                    qc_doubled_sequence, cp_reverse_complement
                )

            except Exception as e:
                cp_sequence = Seq("", IUPAC.unambiguous_dna)
                cp_reverse_complement = Seq("", IUPAC.unambiguous_dna)

                cp_sequence_score = 0
                cp_reverse_complement_score = 0

            cp_sequences[plate][well]["qc"]["sequence"] = qc_sequence

            cp_sequences[plate][well][assembler]["sequence"] = cp_sequence
            cp_sequences[plate][well][assembler][
                "reverse_complement"
            ] = cp_reverse_complement

            cp_sequences[plate][well][assembler]["sequence_score"] = cp_sequence_score
            cp_sequences[plate][well][assembler][
                "reverse_complement_score"
            ] = cp_reverse_complement_score

            # Assign candidate process apc sequence values
            # Note: apc is not called after every assembler
            cp_sequences[plate][well]["apc"] = {}

            apc_sequence = Seq("", IUPAC.unambiguous_dna)
            apc_reverse_complement = Seq("", IUPAC.unambiguous_dna)

            apc_sequence_score = 0
            apc_reverse_complement_score = 0

            if assembler in ASSEMBLERS_REQUIRING_APC:
                try:
                    apc_sequence = next(
                        SeqIO.parse(
                            os.path.join(
                                assembler_data_dir,
                                assembler_run_dir,
                                plate_spec,
                                well,
                                "apc.1.fa",
                            ),
                            "fasta",
                            IUPAC.unambiguous_dna,
                        )
                    ).seq
                    apc_reverse_complement = apc_sequence.complement()[::-1]

                    apc_sequence_score = aligner.score(
                        qc_doubled_sequence, apc_sequence
                    )
                    apc_reverse_complement_score = aligner.score(
                        qc_doubled_sequence, apc_reverse_complement
                    )

                except Exception as e:
                    apc_sequence = Seq("", IUPAC.unambiguous_dna)
                    apc_reverse_complement = Seq("", IUPAC.unambiguous_dna)

                    apc_sequence_score = 0
                    apc_reverse_complement_score = 0

            cp_sequences[plate][well]["apc"]["sequence"] = apc_sequence
            cp_sequences[plate][well]["apc"][
                "reverse_complement"
            ] = apc_reverse_complement

            cp_sequences[plate][well]["apc"]["sequence_score"] = apc_sequence_score
            cp_sequences[plate][well]["apc"][
                "reverse_complement_score"
            ] = apc_reverse_complement_score

            # Print results to a file, and stdout
            result = ""

            result += "{:>11s},".format(assembler)
            result += "{:>8s},".format(plate)
            result += "{:>5s},".format(well)

            result += "{:11d},".format(qc_sequence_len)
            result += "{:11d},".format(len(cp_sequence))
            result += "{:11.1f},".format(cp_sequence_score)
            result += "{:11.1f},".format(cp_reverse_complement_score)

            result += "{:12d},".format(len(apc_sequence))
            result += "{:12.1f},".format(apc_sequence_score)
            result += "{:12.1f}".format(apc_reverse_complement_score)

            output_file.write(result + "\n")

            print(result)

    output_file.close()

    return cp_sequences


def accumulate_alignment_scores(assembler, cp_sequences):
    """Accumulate alignement results.

    Finds the maximum of the sequence and reverse complement
    scores. Defines valid scores as maximum scores for which the
    assembler length is greater than zero. All results are converted
    to Numpy arrays.

    Parameters
    ----------
    assembler : str
        the assembler used to create candidate process sequences
    cp_sequences : dct
        assembler, and apc if relevant, sequence, sequence length,
        doubled sequence, and corresponding alignment scores for each
        well in each plate in the run directory

    Returns
    -------
    dct
         the input dictionary with sequence length, and random and
         maximum scores
    """
    # Initialize return values
    qc_sequence_len = []

    assembler_sequence_len = []
    assembler_maximum_score = []
    assembler_valid_index = []
    assembler_valid_score = []

    circularizer_sequence_len = []
    circularizer_maximum_score = []
    circularizer_valid_index = []
    circularizer_valid_score = []

    for plate, wells in cp_sequences.items():
        if plate == "aligner_config" or not wells:
            continue

        for well, sequences in wells.items():
            if not sequences:
                continue

            qc_sequence_len.append(len(sequences["qc"]["sequence"]))

            assembler_sequence_len.append(len(sequences[assembler]["sequence"]))
            assembler_maximum_score.append(
                max(
                    [
                        sequences[assembler]["sequence_score"],
                        sequences[assembler]["reverse_complement_score"],
                    ]
                )
            )

<<<<<<< HEAD
            if assembler in ASSEMBLERS_REQUIRING_APC:
=======
            if assembler in utilities.ASSEMBLERS_REQUIRING_APC:
>>>>>>> a99e4519
                circularizer_sequence_len.append(len(sequences["apc"]["sequence"]))

                circularizer_maximum_score.append(
                    max(
                        [
                            sequences["apc"]["sequence_score"],
                            sequences["apc"]["reverse_complement_score"],
                        ]
                    )
                )

    qc_sequence_len = np.array(qc_sequence_len)

    assembler_sequence_len = np.array(assembler_sequence_len)
    assembler_maximum_score = np.array(assembler_maximum_score)
    assembler_valid_score = np.zeros(assembler_maximum_score.shape)

    circularizer_sequence_len = np.array(circularizer_sequence_len)
    circularizer_maximum_score = np.array(circularizer_maximum_score)
    circularizer_valid_score = np.zeros(assembler_maximum_score.shape)

    # Identify results for which the sequence length is greater than
    # zero
    assembler_valid_index = assembler_sequence_len > 0
    assembler_valid_score[assembler_valid_index] = assembler_maximum_score[
        assembler_valid_index
    ]
<<<<<<< HEAD
    if assembler in ASSEMBLERS_REQUIRING_APC:
=======
    if assembler in utilities.ASSEMBLERS_REQUIRING_APC:
>>>>>>> a99e4519
        circularizer_valid_index = circularizer_sequence_len > 0
        circularizer_valid_score[circularizer_valid_index] = circularizer_maximum_score[
            circularizer_valid_index
        ]

    # Assign return values
    cp_sequences["qc_sequence_len"] = qc_sequence_len

    cp_sequences["assembler_sequence_len"] = assembler_sequence_len
    cp_sequences["assembler_maximum_score"] = assembler_maximum_score
    cp_sequences["assembler_valid_index"] = assembler_valid_index
    cp_sequences["assembler_valid_score"] = assembler_valid_score

    cp_sequences["circularizer_sequence_len"] = circularizer_sequence_len
    cp_sequences["circularizer_maximum_score"] = circularizer_maximum_score
    cp_sequences["circularizer_valid_index"] = circularizer_valid_index
    cp_sequences["circularizer_valid_score"] = circularizer_valid_score

    return cp_sequences


def plot_alignment_scores(assembler, cp_sequences):
    """Plot histograms of relative alignment scores resulting form
    assembled and circularized sequences.

    Parameters
    ----------
    assembler : str
        the assembler used to create candidate process sequences
    cp_sequences : dct
        assembler, and apc if relevant, sequence, sequence length,
        doubled sequence, and corresponding alignment scores for each
        well in each plate in the run directory
    """
    fig, ax = plt.subplots()

    bin_width = 5.0
    bin_edges = np.arange(0.0, 100.0 + 2 * bin_width, bin_width)

    # Compute and plot assembler score
    assembler_valid_index = cp_sequences["assembler_valid_index"]
    assembler_valid_score = 100.0 * (
        1
        + (
            cp_sequences["assembler_valid_score"][assembler_valid_index]
            - cp_sequences["qc_sequence_len"][assembler_valid_index]
        )
        / cp_sequences["qc_sequence_len"][assembler_valid_index]
    )

    assembler_histogram, _ = np.histogram(assembler_valid_score, bin_edges)
    ax.bar(
        bin_edges[:-1] - bin_width / 4,
        100.0 * assembler_histogram / len(assembler_valid_index),
        width=2.0,
        align="center",
        color="b",
    )

    # Compute and plot circularizer score
<<<<<<< HEAD
    if assembler in ASSEMBLERS_REQUIRING_APC:
=======
    if assembler in utilities.ASSEMBLERS_REQUIRING_APC:
>>>>>>> a99e4519
        circularizer_valid_index = cp_sequences["circularizer_valid_index"]
        circularizer_valid_score = 100.0 * (
            1
            + (
                cp_sequences["circularizer_valid_score"][circularizer_valid_index]
                - cp_sequences["qc_sequence_len"][circularizer_valid_index]
            )
            / cp_sequences["qc_sequence_len"][circularizer_valid_index]
        )

        circularizer_histogram, _ = np.histogram(circularizer_valid_score, bin_edges)
        ax.bar(
            bin_edges[:-1] + bin_width / 4,
            100.0 * circularizer_histogram / len(circularizer_valid_index),
            width=2.0,
            align="center",
            color="r",
        )

    ax.set_title(assembler)
    ax.set_xlabel("Alignment Score (% of QC Sequence Length)")
    ax.set_ylabel("Fraction of Assemblies (%)")

    x1, x2 = ax.get_xlim()
    xW = x2 - x1

    y1, y2 = ax.get_ylim()
    yW = y2 - y1

    ax.text(
        x1 + 0.10 * xW,
        y2 - 0.05 * yW,
        "Assembled: {}".format(len(assembler_valid_index)),
    )

    plt.show()


if __name__ == "__main__":

    # Add and parse arguments
    parser = ArgumentParser()
<<<<<<< HEAD
    base_dir = os.path.join(os.sep, *os.path.abspath(__file__).split(os.sep)[0:-5])
    home_dir = os.path.join(os.sep, *os.path.abspath(__file__).split(os.sep)[0:-4])
=======
    base_dir = os.path.join(os.sep, *os.path.abspath(__file__).split(os.sep)[0:-4])
    home_dir = os.path.join(os.sep, *os.path.abspath(__file__).split(os.sep)[0:-3])
>>>>>>> a99e4519
    parser.add_argument(
        "-d",
        "--assembler-data-directory",
        default=os.path.join(base_dir, "addgene-assembler-data", "results-2020-01-16"),
        help="directory containing assembler run directory",
    )
    parser.add_argument(
        "-s",
        "--sequencing-data-directory",
        default=os.path.join(base_dir, "addgene-sequencing-data"),
        help="directory containing sequencing data directories",
    )
    parser.add_argument(
        "-q",
        "--qc-sequences-file",
        default="2018_QC_Sequences.csv",
        help="file containing QC sequences",
    )
    parser.add_argument(
        "-p", "--plot", action="store_true", help="plot alignment results"
    )
    parser.add_argument(
        "-r", "--reprocess", action="store_true", help="reprocess each run directory"
    )
    options = parser.parse_args()

    # Read and parse configuration file
    config_dir = os.path.join(home_dir, "resources")
    config_file = "pairwise-rl-01.cfg"
    config = ConfigParser()
    config.read(os.path.join(config_dir, config_file))
    config["aligner"]["file"] = config_file

    # Identify run directories
    assembler_run_dirs = []
    for assembler_run_dir in os.listdir(options.assembler_data_directory):
        if os.path.isdir(
            os.path.join(options.assembler_data_directory, assembler_run_dir)
        ):
            assembler_run_dirs.append(assembler_run_dir)

    # Initialize candidate process alignment dictionary
    cp_alignment = {}
    cp_alignment["aligner"] = dict(config["aligner"])
    for assembler_run_dir in assembler_run_dirs:

        # Identify assembler corresponding to the run directory
        assembler = assembler_run_dir.split("-")[0]

        # Initialize candidate process assembler dictionary
        cp_alignment[assembler] = {}

        # Create and dump, or load candidate process sequences pickle
        cp_alignment_path = os.path.join(
            options.assembler_data_directory,
            assembler_run_dir + "-" + os.path.basename(config_file),
        ).replace(".cfg", ".pickle")
        if not os.path.isfile(cp_alignment_path) or options.reprocess:

            # Align sequences produced by candidate sequence assembly
            # processes to curated quality control full public
            # sequences
            cp_sequences = align_cp_to_qc_sequences(
                assembler,
                options.assembler_data_directory,
                assembler_run_dir,
                options.sequencing_data_directory,
                options.qc_sequences_file,
                dict(config["aligner"]),
            )

            with open(cp_alignment_path, "wb") as f:
                pickle.dump(cp_sequences, f, pickle.HIGHEST_PROTOCOL)

        else:

            with open(cp_alignment_path, "rb") as f:
                cp_sequences = pickle.load(f)

        # Accumulate alignement results
        cp_sequences = accumulate_alignment_scores(assembler, cp_sequences)
        cp_alignment[assembler]["sequences"] = cp_sequences

        # Note in computing valid indexes below that since the
        # assembler results are from the same plates, the nonzero QC
        # sequences are the same for each assembler
        qc_valid_index = cp_sequences["qc_sequence_len"] > 0

        # TODO: Review all following lines

        # Plot alignment results
        if options.plot:
            plot_alignment_scores(assembler, cp_sequences)

        # Print alignment results
        print("")
        print("Assembler: {}".format(assembler))
        print(
            "    Assembled (nonzero length): {:.1f}%".format(
                100
                * sum(cp_sequences["assembler_sequence_len"] > 0)
                / len(cp_sequences["assembler_sequence_len"])
            )
        )
<<<<<<< HEAD
        if assembler in ASSEMBLERS_REQUIRING_APC:
=======
        if assembler in utilities.ASSEMBLERS_REQUIRING_APC:
>>>>>>> a99e4519
            print(
                "    Circularized (nonzero length): {:.1f}%".format(
                    100
                    * sum(cp_sequences["circularizer_sequence_len"] > 0)
                    / sum(cp_sequences["assembler_sequence_len"] > 0)
                )
            )

        fraction_aligned = 0.10
        print(
            "    Assembly aligned (within {:.1f}%): {:.1f}%".format(
                100 * fraction_aligned,
                100
                * sum(
                    (
                        cp_sequences["qc_sequence_len"][qc_valid_index]
                        * (1.0 - fraction_aligned)
                        <= cp_sequences["assembler_valid_score"][qc_valid_index]
                    )
                    & (
                        cp_sequences["assembler_valid_score"][qc_valid_index]
                        <= cp_sequences["qc_sequence_len"][qc_valid_index]
                        * (1.0 + fraction_aligned)
                    )
                )
                / len(cp_sequences["assembler_sequence_len"][qc_valid_index]),
            )
        )
<<<<<<< HEAD
        if assembler in ASSEMBLERS_REQUIRING_APC:
=======
        if assembler in utilities.ASSEMBLERS_REQUIRING_APC:
>>>>>>> a99e4519
            print(
                "    Circularized assembly aligned (within {:.1f}%): {:.1f}%".format(
                    100 * fraction_aligned,
                    100
                    * sum(
                        (
                            cp_sequences["qc_sequence_len"][qc_valid_index]
                            * (1.0 - fraction_aligned)
                            <= cp_sequences["circularizer_valid_score"][qc_valid_index]
                        )
                        & (
                            cp_sequences["circularizer_valid_score"][qc_valid_index]
                            <= cp_sequences["qc_sequence_len"][qc_valid_index]
                            * (1.0 + fraction_aligned)
                        )
                    )
                    / sum(cp_sequences["assembler_sequence_len"][qc_valid_index] > 0),
                )
            )

    if assembler != "seqwell":
        print("")
        print("Assembler: any")
        print(
            "    Assembled (nonzero length): {:.1f}%".format(
                100
                * sum(
                    # (cp_alignment['masurca']['sequences']['assembler_sequence_len'] > 0) |
                    (
                        cp_alignment["novoplasty"]["sequences"][
                            "assembler_sequence_len"
                        ]
                        > 0
                    )
                    | (
                        cp_alignment["shovill"]["sequences"]["assembler_sequence_len"]
                        > 0
                    )
                    |
                    # (cp_alignment['skesa']['sequences']['assembler_sequence_len'] > 0) |
                    (
                        cp_alignment["spades"]["sequences"]["assembler_sequence_len"]
                        > 0
                    )  # |
                    # (cp_alignment['unicycler']['sequences']['assembler_sequence_len'] > 0)
                )
                / len(cp_sequences["assembler_sequence_len"])
            )
        )
        print(
            "    Circularized (nonzero length): {:.1f}%".format(
                100
                * sum(
                    # (cp_alignment['masurca']['sequences']['circularizer_sequence_len'] > 0) |
                    (
                        cp_alignment["novoplasty"]["sequences"][
                            "assembler_sequence_len"
                        ]
                        > 0
                    )
                    | (
                        cp_alignment["shovill"]["sequences"][
                            "circularizer_sequence_len"
                        ]
                        > 0
                    )
                    |
                    # (cp_alignment['skesa']['sequences']['circularizer_sequence_len'] > 0) |
                    (
                        cp_alignment["spades"]["sequences"]["circularizer_sequence_len"]
                        > 0
                    )  # |
                    # (cp_alignment['unicycler']['sequences']['circularizer_sequence_len'] > 0)
                )
                / len(cp_sequences["assembler_sequence_len"])
            )
        )

        print(
            "    Linear assembly aligned (within {:.1f}%): {:.1f}".format(
                100 * fraction_aligned,
                100
                * sum(
                    # ((cp_alignment['masurca']['sequences']['qc_sequence_len'][qc_valid_index] * (1.0 - fraction_aligned) <=
                    #   cp_alignment['masurca']['sequences']['assembler_valid_score'][qc_valid_index]) &
                    #  (cp_alignment['masurca']['sequences']['assembler_valid_score'][qc_valid_index] <=
                    #   cp_alignment['masurca']['sequences']['qc_sequence_len'][qc_valid_index] * (1.0 + fraction_aligned))) |
                    (
                        (
                            cp_alignment["novoplasty"]["sequences"]["qc_sequence_len"][
                                qc_valid_index
                            ]
                            * (1.0 - fraction_aligned)
                            <= cp_alignment["novoplasty"]["sequences"][
                                "assembler_valid_score"
                            ][qc_valid_index]
                        )
                        & (
                            cp_alignment["novoplasty"]["sequences"][
                                "assembler_valid_score"
                            ][qc_valid_index]
                            <= cp_alignment["novoplasty"]["sequences"][
                                "qc_sequence_len"
                            ][qc_valid_index]
                            * (1.0 + fraction_aligned)
                        )
                    )
                    | (
                        (
                            cp_alignment["shovill"]["sequences"]["qc_sequence_len"][
                                qc_valid_index
                            ]
                            * (1.0 - fraction_aligned)
                            <= cp_alignment["shovill"]["sequences"][
                                "assembler_valid_score"
                            ][qc_valid_index]
                        )
                        & (
                            cp_alignment["shovill"]["sequences"][
                                "assembler_valid_score"
                            ][qc_valid_index]
                            <= cp_alignment["shovill"]["sequences"]["qc_sequence_len"][
                                qc_valid_index
                            ]
                            * (1.0 + fraction_aligned)
                        )
                    )
                    |
                    # ((cp_alignment['skesa']['sequences']['qc_sequence_len'][qc_valid_index] * (1.0 - fraction_aligned) <=
                    #   cp_alignment['skesa']['sequences']['assembler_valid_score'][qc_valid_index]) &
                    #  (cp_alignment['skesa']['sequences']['assembler_valid_score'][qc_valid_index] <=
                    #   cp_alignment['skesa']['sequences']['qc_sequence_len'][qc_valid_index] * (1.0 + fraction_aligned))) |
                    (
                        (
                            cp_alignment["spades"]["sequences"]["qc_sequence_len"][
                                qc_valid_index
                            ]
                            * (1.0 - fraction_aligned)
                            <= cp_alignment["spades"]["sequences"][
                                "assembler_valid_score"
                            ][qc_valid_index]
                        )
                        & (
                            cp_alignment["spades"]["sequences"][
                                "assembler_valid_score"
                            ][qc_valid_index]
                            <= cp_alignment["spades"]["sequences"]["qc_sequence_len"][
                                qc_valid_index
                            ]
                            * (1.0 + fraction_aligned)
                        )
                    )  # |
                    # ((cp_alignment['unicycler']['sequences']['qc_sequence_len'][qc_valid_index] * (1.0 - fraction_aligned) <=
                    #   cp_alignment['unicycler']['sequences']['assembler_valid_score'][qc_valid_index]) &
                    #  (cp_alignment['unicycler']['sequences']['assembler_valid_score'][qc_valid_index] <=
                    #   cp_alignment['unicycler']['sequences']['qc_sequence_len'][qc_valid_index] * (1.0 + fraction_aligned)))
                )
                / len(
                    cp_alignment["novoplasty"]["sequences"]["assembler_sequence_len"]
                ),
            )
        )

        print(
            "    Circular assembly aligned (within {:.1f}%): {:.1f}".format(
                100 * fraction_aligned,
                100
                * sum(
                    # ((cp_alignment['masurca']['sequences']['qc_sequence_len'][qc_valid_index] * (1.0 - fraction_aligned) <=
                    #   cp_alignment['masurca']['sequences']['circularizer_valid_score'][qc_valid_index]) &
                    #  (cp_alignment['masurca']['sequences']['circularizer_valid_score'][qc_valid_index] <=
                    #   cp_alignment['masurca']['sequences']['qc_sequence_len'][qc_valid_index] * (1.0 + fraction_aligned))) |
                    (
                        (
                            cp_alignment["novoplasty"]["sequences"]["qc_sequence_len"][
                                qc_valid_index
                            ]
                            * (1.0 - fraction_aligned)
                            <= cp_alignment["novoplasty"]["sequences"][
                                "assembler_valid_score"
                            ][qc_valid_index]
                        )
                        & (
                            cp_alignment["novoplasty"]["sequences"][
                                "assembler_valid_score"
                            ][qc_valid_index]
                            <= cp_alignment["novoplasty"]["sequences"][
                                "qc_sequence_len"
                            ][qc_valid_index]
                            * (1.0 + fraction_aligned)
                        )
                    )
                    | (
                        (
                            cp_alignment["shovill"]["sequences"]["qc_sequence_len"][
                                qc_valid_index
                            ]
                            * (1.0 - fraction_aligned)
                            <= cp_alignment["shovill"]["sequences"][
                                "circularizer_valid_score"
                            ][qc_valid_index]
                        )
                        & (
                            cp_alignment["shovill"]["sequences"][
                                "circularizer_valid_score"
                            ][qc_valid_index]
                            <= cp_alignment["shovill"]["sequences"]["qc_sequence_len"][
                                qc_valid_index
                            ]
                            * (1.0 + fraction_aligned)
                        )
                    )
                    |
                    # ((cp_alignment['skesa']['sequences']['qc_sequence_len'][qc_valid_index] * (1.0 - fraction_aligned) <=
                    #   cp_alignment['skesa']['sequences']['circularizer_valid_score'][qc_valid_index]) &
                    #  (cp_alignment['skesa']['sequences']['circularizer_valid_score'][qc_valid_index] <=
                    #   cp_alignment['skesa']['sequences']['qc_sequence_len'][qc_valid_index] * (1.0 + fraction_aligned))) |
                    (
                        (
                            cp_alignment["spades"]["sequences"]["qc_sequence_len"][
                                qc_valid_index
                            ]
                            * (1.0 - fraction_aligned)
                            <= cp_alignment["spades"]["sequences"][
                                "circularizer_valid_score"
                            ][qc_valid_index]
                        )
                        & (
                            cp_alignment["spades"]["sequences"][
                                "circularizer_valid_score"
                            ][qc_valid_index]
                            <= cp_alignment["spades"]["sequences"]["qc_sequence_len"][
                                qc_valid_index
                            ]
                            * (1.0 + fraction_aligned)
                        )
                    )  # |
                    # ((cp_alignment['unicycler']['sequences']['qc_sequence_len'][qc_valid_index] * (1.0 - fraction_aligned) <=
                    #   cp_alignment['unicycler']['sequences']['circularizer_valid_score'][qc_valid_index]) &
                    #  (cp_alignment['unicycler']['sequences']['circularizer_valid_score'][qc_valid_index] <=
                    #   cp_alignment['unicycler']['sequences']['qc_sequence_len'][qc_valid_index] * (1.0 + fraction_aligned)))
                )
                / len(
                    cp_alignment["novoplasty"]["sequences"]["assembler_sequence_len"][
                        qc_valid_index
                    ]
                ),
            )
        )<|MERGE_RESOLUTION|>--- conflicted
+++ resolved
@@ -402,11 +402,7 @@
                 )
             )
 
-<<<<<<< HEAD
-            if assembler in ASSEMBLERS_REQUIRING_APC:
-=======
             if assembler in utilities.ASSEMBLERS_REQUIRING_APC:
->>>>>>> a99e4519
                 circularizer_sequence_len.append(len(sequences["apc"]["sequence"]))
 
                 circularizer_maximum_score.append(
@@ -434,11 +430,7 @@
     assembler_valid_score[assembler_valid_index] = assembler_maximum_score[
         assembler_valid_index
     ]
-<<<<<<< HEAD
-    if assembler in ASSEMBLERS_REQUIRING_APC:
-=======
     if assembler in utilities.ASSEMBLERS_REQUIRING_APC:
->>>>>>> a99e4519
         circularizer_valid_index = circularizer_sequence_len > 0
         circularizer_valid_score[circularizer_valid_index] = circularizer_maximum_score[
             circularizer_valid_index
@@ -499,11 +491,7 @@
     )
 
     # Compute and plot circularizer score
-<<<<<<< HEAD
-    if assembler in ASSEMBLERS_REQUIRING_APC:
-=======
     if assembler in utilities.ASSEMBLERS_REQUIRING_APC:
->>>>>>> a99e4519
         circularizer_valid_index = cp_sequences["circularizer_valid_index"]
         circularizer_valid_score = 100.0 * (
             1
@@ -546,13 +534,8 @@
 
     # Add and parse arguments
     parser = ArgumentParser()
-<<<<<<< HEAD
     base_dir = os.path.join(os.sep, *os.path.abspath(__file__).split(os.sep)[0:-5])
     home_dir = os.path.join(os.sep, *os.path.abspath(__file__).split(os.sep)[0:-4])
-=======
-    base_dir = os.path.join(os.sep, *os.path.abspath(__file__).split(os.sep)[0:-4])
-    home_dir = os.path.join(os.sep, *os.path.abspath(__file__).split(os.sep)[0:-3])
->>>>>>> a99e4519
     parser.add_argument(
         "-d",
         "--assembler-data-directory",
@@ -657,11 +640,7 @@
                 / len(cp_sequences["assembler_sequence_len"])
             )
         )
-<<<<<<< HEAD
-        if assembler in ASSEMBLERS_REQUIRING_APC:
-=======
         if assembler in utilities.ASSEMBLERS_REQUIRING_APC:
->>>>>>> a99e4519
             print(
                 "    Circularized (nonzero length): {:.1f}%".format(
                     100
@@ -690,11 +669,7 @@
                 / len(cp_sequences["assembler_sequence_len"][qc_valid_index]),
             )
         )
-<<<<<<< HEAD
-        if assembler in ASSEMBLERS_REQUIRING_APC:
-=======
         if assembler in utilities.ASSEMBLERS_REQUIRING_APC:
->>>>>>> a99e4519
             print(
                 "    Circularized assembly aligned (within {:.1f}%): {:.1f}%".format(
                     100 * fraction_aligned,
