from argparse import ArgumentParser
from configparser import ConfigParser
import os
import pickle
import shutil
import time

from Bio import SeqIO
import numpy as np
from sklearn.cluster import KMeans

import utilities


# Set processing parameters
BASE_FILE_NAME = "random_seq"
SEQ_LEN = 10000
K_MER_LEN = 25
EXP_CNT = 16
K_MER_CNT_REP = [EXP_CNT]
NUMBER_PAIRS = 25000
LEN_FIRST_READ = 250
LEN_SECOND_READ = 250
OUTER_DISTANCE = 500
FRAGMENT_LEN = OUTER_DISTANCE
LEN_UNPAIRED_READ = 500
NUMBER_READS = 250


def collect_k_mer_cnt(k_mers, seq_cnt=2):
    """Collect k-mer counts, assuming that we counted in a doubled
    sequence. Set sequence count otherwise.
    """
    return np.array([val["cnt"] / seq_cnt for val in k_mers.values()])


def write_paired_reads_for_cnt(
    k_mer_cnt_rd1,
    coverage_rd1,
    k_mers_rd1,
    seq_rcds_rd1,
    k_mer_cnt_rd2,
    coverage_rd2,
    k_mers_rd2,
    seq_rcds_rd2,
    K_MER_CNT_REP,
    EXP_CNT,
):

    if len(seq_rcds_rd1) != len(seq_rcds_rd2):
        raise (Exception("Number of sequence records for each pair must agree"))

    i_rcds_rd1, _ = find_seq_rcds_for_cnt(k_mer_cnt_rd1, coverage_rd1, k_mers_rd1)
    i_rcds_rd2, _ = find_seq_rcds_for_cnt(k_mer_cnt_rd2, coverage_rd2, k_mers_rd2)
    i_rcds = i_rcds_rd1.intersection(i_rcds_rd2)

    rd1_wr_file_name, rd1_wo_file_name = write_reads_for_cnt(
        i_rcds, seq_rcds_rd1, "rd1"
    )
    rd2_wr_file_name, rd2_wo_file_name = write_reads_for_cnt(
        i_rcds, seq_rcds_rd2, "rd2"
    )

    return (rd1_wr_file_name, rd1_wo_file_name, rd2_wr_file_name, rd2_wo_file_name)


def find_seq_rcds_for_cnt(k_mer_cnt_rds, coverage, k_mers):
    """Use k-means clustering to identify reads containing a k-mer
    with the expected count.
    """
    # Cluster counts in the expected number of clusters
    kmeans = KMeans(n_clusters=len(K_MER_CNT_REP) + 1, random_state=0).fit(
        (k_mer_cnt_rds / coverage).reshape(-1, 1)
    )

    # Identify the cluster and sequence records (reads) corresponding
    # to the expected count
    label = kmeans.predict(np.array([EXP_CNT]).reshape(-1, 1))[0]
    i_rcds = set()
    keys = np.array(list(k_mers.keys()))
    for key in keys[kmeans.labels_ == label]:
        i_rcds = i_rcds.union(k_mers[key]["src"])

    return i_rcds, kmeans


def write_reads_for_cnt(i_rcds, seq_rcds, case):
    """Write a FASTQ file containing the sequence records (reads)
    specified, and a file containing all other sequence records
    (reads).
    """
    # Write a FASTQ file containing the specified sequence records
    # (reads)
    read_wr_file_name = BASE_FILE_NAME + "_wr_" + case + ".fastq"
    with open(read_wr_file_name, "w") as f:
        for i_rcd in i_rcds:
            SeqIO.write(seq_rcds[i_rcd], f, "fastq")

    # Write a FASTQ file containing all other sequence records (reads)
    read_wo_file_name = BASE_FILE_NAME + "_wo_" + case + ".fastq"
    with open(read_wo_file_name, "w") as f:
        for i_rcd in set(range(NUMBER_PAIRS)).difference(i_rcds):
            SeqIO.write(seq_rcds[i_rcd], f, "fastq")

    return read_wr_file_name, read_wo_file_name


"""
Simulates initial proposed pipeline.

Creates a random sequence with, or without, repeats
Counts k-mers in the random sequence
Simulates paired reads of the random sequence
Counts k-mers in the paired reads

Without repeats:
  - Assembles paired reads using SPAdes and aligns
  - Assembles paired reads using Unicycler and aligns

With repeats:
  - Collects k-mer counts, and computes coverage
  - Separates reads into those containing a k-mer with the
    expected count, and all others
  - Assembles paired reads with repeats using SSAKE
  - Assembles paired reads with trusted contigs using SPAdes
  - Assembles paired reads and with long reads using Unicycler

"""
if __name__ == "__main__":

    # Add and parser arguments
    parser = ArgumentParser()
    parser.add_argument(
        "-i",
        "--initialize",
        action="store_true",
        help="create sequence and count k-mers",
    )
    parser.add_argument(
        "-r",
        "--with-repeats",
        action="store_true",
        help="create and process a random sequence with repeats",
    )
    parser.add_argument(
        "-s",
        "--assemble-using-spades",
        action="store_true",
        help="assemble paired reads using SPAdes",
    )
    parser.add_argument(
        "-u",
        "--assemble-using-unicycler",
        action="store_true",
        help="assemble paired reads using Unicycler",
    )
    options = parser.parse_args()

    # Read and parse aligner configuration file
    home_dir = os.path.join(os.sep, *os.path.abspath(__file__).split(os.sep)[0:-4])
    aligner_config_dir = os.path.join(home_dir, "resources")
    aligner_config_file = "pairwise-rl-01.cfg"
    aligner_config = ConfigParser()
    aligner_config.read(os.path.join(aligner_config_dir, aligner_config_file))
    aligner_config["aligner"]["file"] = aligner_config_file

    # Create a pairwise aligner with the specified configuration
    aligner = utilities.create_aligner(aligner_config["aligner"])

    # Create and dump, or load results
    if options.with_repeats:
        BASE_FILE_NAME = "repetitive_seq"
    pickle_file_name = BASE_FILE_NAME + ".pickle"
    if not os.path.exists(pickle_file_name) or options.initialize:

        # Create a random sequence with repeats, or if not, a random
        # sequence of the same length
        start_time = time.time()
        if options.with_repeats:
            print("Creating random sequence with repeats ...", end=" ", flush=True)
            # Note that repeats need to occur in the interior of the
            # sequence in order to obtain the expected count since we
            # are simapling in a linear sequence. This issue may be
            # resolved with the random rotation added to the paired
            # read simulation
            a_seq = utilities.create_r_seq(OUTER_DISTANCE)
            b_seq, r_k_mers = utilities.create_r_seq_w_rep(
                k_mer_len=K_MER_LEN, k_mer_cnt=K_MER_CNT_REP
            )
            c_seq = utilities.create_r_seq(
                SEQ_LEN - OUTER_DISTANCE - sum(K_MER_CNT_REP) * K_MER_LEN
            )
            r_seq = a_seq + b_seq + c_seq
        else:
            print("Creating random sequence without repeats ...", end=" ", flush=True)
            r_seq = utilities.create_r_seq(SEQ_LEN)
            r_k_mers = []
        print("done in {0} s".format(time.time() - start_time), flush=True)
        print("Random sequence length: {0}".format(len(r_seq)))

        # Count k-mers in the random sequence, doubled to represent
        # circular DNA
        start_time = time.time()
        print("Counting k_mers in sequence ...", end=" ", flush=True)
        k_mers_seq = utilities.count_k_mers_in_seq(r_seq + r_seq)
        print("done in {0} s".format(time.time() - start_time), flush=True)

        # Simulate paired reads of the random sequence
        start_time = time.time()
        print("Simulating paired reads from random sequence ...", end=" ", flush=True)
<<<<<<< HEAD
        # TODO: Restore
        """
=======
>>>>>>> a99e4519
        rd1_file_name, rd2_file_name = utilities.simulate_paired_reads(
            r_seq,
            BASE_FILE_NAME,
            number_pairs=NUMBER_PAIRS,
            len_first_read=LEN_FIRST_READ,
            len_second_read=LEN_SECOND_READ,
<<<<<<< HEAD
            outer_distance=OUTER_DISTANCE)
        """
        # TODO: Remove
        rd1_file_name, rd2_file_name = utilities.simulate_paired_reads_wgsim(
            r_seq,
            BASE_FILE_NAME,
            number_pairs=NUMBER_PAIRS,
            len_first_read=LEN_FIRST_READ,
            len_second_read=LEN_SECOND_READ,
=======
>>>>>>> a99e4519
            outer_distance=OUTER_DISTANCE,
        )
        print("done in {0} s".format(time.time() - start_time), flush=True)

        # Count k-mers in the paired reads, and write the result to a
        # file
        start_time = time.time()
        print("Counting k_mers in reads ...", end=" ", flush=True)
        k_mers_rd1, seq_rcds_rd1 = utilities.count_k_mers_in_rds(rd1_file_name)
        k_mers_rd2, seq_rcds_rd2 = utilities.count_k_mers_in_rds(rd2_file_name)
        print("done in {0} s".format(time.time() - start_time), flush=True)
        start_time = time.time()
        print("Writing k_mers and counts in reads ...", end=" ", flush=True)
        utilities.write_k_mer_counts_in_rds(
            k_mers_rd1, k_mers_rd2, BASE_FILE_NAME + "_cnt.txt"
        )
        print("done in {0} s".format(time.time() - start_time), flush=True)

        # Create the results dictionary, and dump to a pickle file
        start_time = time.time()
        print("Dumping results ...", end=" ", flush=True)
        results = {}
        results["r_seq"] = r_seq
        results["r_k_mers"] = r_k_mers
        results["rd1_file_name"] = rd1_file_name
        results["rd2_file_name"] = rd2_file_name
        results["k_mers_seq"] = k_mers_seq
        results["k_mers_rd1"] = k_mers_rd1
        results["k_mers_rd2"] = k_mers_rd2
        results["seq_rcds_rd1"] = seq_rcds_rd1
        results["seq_rcds_rd2"] = seq_rcds_rd2
        with open(pickle_file_name, "wb") as pickle_file:
            pickle.dump(results, pickle_file)
        print("done in {0} s".format(time.time() - start_time), flush=True)

    else:

        # Load a pickle file, and extract values from the results
        # dictionary
        start_time = time.time()
        print("Loading results ...", end=" ", flush=True)
        with open(pickle_file_name, "rb") as pickle_file:
            results = pickle.load(pickle_file)
        r_seq = results["r_seq"]
        r_k_mers = results["r_k_mers"]
        rd1_file_name = results["rd1_file_name"]
        rd2_file_name = results["rd2_file_name"]
        k_mers_seq = results["k_mers_seq"]
        k_mers_rd1 = results["k_mers_rd1"]
        k_mers_rd2 = results["k_mers_rd2"]
        seq_rcds_rd1 = results["seq_rcds_rd1"]
        seq_rcds_rd2 = results["seq_rcds_rd2"]
        print("done in {0} s".format(time.time() - start_time), flush=True)

    # Perform processing for random sequences
    if not options.with_repeats:

        # Assemble paired reads using SPAdes
        spades_wo_out_dir = BASE_FILE_NAME + "_spades_wo"
        if options.assemble_using_spades:
            start_time = time.time()
            print("Assembling paired reads using SPAdes ...", end=" ", flush=True)
<<<<<<< HEAD
=======
            spades_wo_out_dir = BASE_FILE_NAME + "_spades_wo"
>>>>>>> a99e4519
            if os.path.exists(spades_wo_out_dir):
                shutil.rmtree(spades_wo_out_dir)
            command = utilities.spades(rd1_file_name, rd2_file_name, spades_wo_out_dir)
            print("done in {0} s".format(time.time() - start_time), flush=True)
            print("Command: {0}".format(command), flush=True)

        # Read the multi-FASTA SPAdes output file, and align to the
        # doubled random sequence
        if os.path.exists(spades_wo_out_dir):
            spades_seq_rcds = [
                seq_record
                for seq_record in SeqIO.parse(
                    os.path.join(spades_wo_out_dir, "contigs.fasta"), "fasta"
                )
            ]
            print(
                "SPAdes score: {0}".format(
                    aligner.score(r_seq + r_seq, spades_seq_rcds[0].seq)
                )
            )

        # Assemble paired reads using Unicycler
        unicycler_wo_out_dir = BASE_FILE_NAME + "_unicycler_wo"
        if options.assemble_using_unicycler:
            start_time = time.time()
            print("Assembling paired reads using Unicycler ...", end=" ", flush=True)
<<<<<<< HEAD
=======
            unicycler_wo_out_dir = BASE_FILE_NAME + "_unicycler_wo"
>>>>>>> a99e4519
            if os.path.exists(unicycler_wo_out_dir):
                shutil.rmtree(unicycler_wo_out_dir)
            command = utilities.unicycler(
                rd1_file_name, rd2_file_name, unicycler_wo_out_dir
            )
            print("done in {0} s".format(time.time() - start_time), flush=True)
            print("Command: {0}".format(command), flush=True)

        # Read the multi-FASTA Unicycler output file, and align to the
        # doubled random sequence
        if os.path.exists(unicycler_wo_out_dir):
            unicycler_seq_rcds = [
                seq_record
                for seq_record in SeqIO.parse(
                    os.path.join(unicycler_wo_out_dir, "assembly.fasta"), "fasta"
                )
            ]
            print(
                "Unicycler score: {0}".format(
                    aligner.score(r_seq + r_seq, unicycler_seq_rcds[0].seq)
                )
            )

        pass

    # Perform processing for repetitive sequences
    else:

        # Collect k-mer counts, and compute coverage
        k_mer_cnt_seq = collect_k_mer_cnt(k_mers_seq, seq_cnt=2)
        k_mer_cnt_rd1 = collect_k_mer_cnt(k_mers_rd1, seq_cnt=1)
        k_mer_cnt_rd2 = collect_k_mer_cnt(k_mers_rd2, seq_cnt=1)
        coverage_rd1 = int(np.sum(k_mer_cnt_rd1) / np.sum(k_mer_cnt_seq))
        coverage_rd2 = int(np.sum(k_mer_cnt_rd2) / np.sum(k_mer_cnt_seq))

        # Separate reads into those containing a k-mer with the
        # expected count, and all others
        print("Writing reads based on read count ...", end=" ", flush=True)
        r_k_mer_exp_rd1 = str(r_k_mers[K_MER_CNT_REP.index(EXP_CNT)])
        r_k_mer_exp_rd2 = r_k_mer_exp_rd1[-1::-1]
        (
            rd1_wr_file_name,
            rd1_wo_file_name,
            rd2_wr_file_name,
            rd2_wo_file_name,
        ) = write_paired_reads_for_cnt(
            k_mer_cnt_rd1,
            coverage_rd1,
            k_mers_rd1,
            seq_rcds_rd1,
            k_mer_cnt_rd2,
            coverage_rd2,
            k_mers_rd2,
            seq_rcds_rd2,
            K_MER_CNT_REP,
            EXP_CNT,
        )
        print("done in {0} s".format(time.time() - start_time), flush=True)
        print("r_k_mer_exp_rd1: {0}".format(r_k_mer_exp_rd1))
        print("r_k_mer_exp_rd2: {0}".format(r_k_mer_exp_rd2))

        # Assemble paired reads with repeats using SSAKE
        start_time = time.time()
        print(
            "Assembling paired reads with repeats using SSAKE ...", end=" ", flush=True
        )
        ssake_out_base_name = BASE_FILE_NAME + "_ssake"
        if os.path.exists(ssake_out_base_name):
            shutil.rmtree(ssake_out_base_name)
        utilities.ssake(
            rd1_wr_file_name,
            rd2_wr_file_name,
            ssake_out_base_name,
            FRAGMENT_LEN,
            phred_threshold=20,  # -x
            n_consec_bases=70,  # -n
            ascii_offset=33,  # -d
            min_coverage=5,  # -w
            n_ovrlap_bases=20,  # -m
            n_reads_to_call=2,  # -o
            base_ratio=0.7,  # -r
            n_bases_to_trim=0,  # -t
            contig_size=100,  # -z
            do_track_cvrg=0,  # -c
            do_ignore_mppng=0,  # -y
            do_ignore_headr=0,  # -k
            do_break_ties=0,  # -q
            do_run_verbose=0,
        )  # -v
        print("done in {0} s".format(time.time() - start_time), flush=True)

        # Assemble paired reads with trusted contigs using SPAdes
        if options.assemble_using_spades:
            start_time = time.time()
            print(
                "Assembling paired reads repeats "
                + "and with trusted contigs using SPAdes ...",
                end=" ",
                flush=True,
            )
            spades_wc_out_dir = BASE_FILE_NAME + "_spades_wc"
            trusted_contigs_fNm = os.path.join(
                ssake_out_base_name, ssake_out_base_name + "_scaffolds.fa"
            )
            if os.path.exists(spades_wc_out_dir):
                shutil.rmtree(spades_wc_out_dir)
            command = utilities.spades(
                rd1_file_name,
                rd2_file_name,
                spades_wc_out_dir,
                trusted_contigs_fNm=trusted_contigs_fNm,
            )
            print("done in {0} s".format(time.time() - start_time), flush=True)
            print("Command: {0}".format(command), flush=True)

        # Assemble paired reads and with long reads using Unicycler
        if options.assemble_using_unicycler:

            # Read the multi-FASTA SSAKE output file
            seq_rcds = [
                seq_record
                for seq_record in SeqIO.parse(
                    os.path.join(
                        ssake_out_base_name, ssake_out_base_name + "_scaffolds.fa"
                    ),
                    "fasta",
                )
            ]

            # Simulate unpaired reads of the longest sequence`
            start_time = time.time()
            print(
                "Simulating unpaired reads from longest sequence ...",
                end=" ",
                flush=True,
            )
            rd_file_name = utilities.simulate_unpaired_reads(
                seq_rcds[0].seq,
                BASE_FILE_NAME,
                number_pairs=NUMBER_READS,
                len_read=LEN_UNPAIRED_READ,
            )
            print("done in {0} s".format(time.time() - start_time), flush=True)

            # Assemble paired reads without repeats and with a long
            # read (SSAKE assembly) using Unicycler
            start_time = time.time()
            print(
                "Assembling paired reads " + "and with a long read using Unicycler ...",
                end=" ",
                flush=True,
            )
            unicycler_wc_out_dir = BASE_FILE_NAME + "_unicycler_wc"
            if os.path.exists(unicycler_wc_out_dir):
                shutil.rmtree(unicycler_wc_out_dir)
            command = utilities.unicycler(
                rd1_file_name,
                rd2_file_name,
                unicycler_wc_out_dir,
                inp_fq_lng_fNm=rd_file_name,
            )
            print("done in {0} s".format(time.time() - start_time), flush=True)
            print("Command: {0}".format(command), flush=True)<|MERGE_RESOLUTION|>--- conflicted
+++ resolved
@@ -208,18 +208,14 @@
         # Simulate paired reads of the random sequence
         start_time = time.time()
         print("Simulating paired reads from random sequence ...", end=" ", flush=True)
-<<<<<<< HEAD
         # TODO: Restore
         """
-=======
->>>>>>> a99e4519
         rd1_file_name, rd2_file_name = utilities.simulate_paired_reads(
             r_seq,
             BASE_FILE_NAME,
             number_pairs=NUMBER_PAIRS,
             len_first_read=LEN_FIRST_READ,
             len_second_read=LEN_SECOND_READ,
-<<<<<<< HEAD
             outer_distance=OUTER_DISTANCE)
         """
         # TODO: Remove
@@ -229,8 +225,6 @@
             number_pairs=NUMBER_PAIRS,
             len_first_read=LEN_FIRST_READ,
             len_second_read=LEN_SECOND_READ,
-=======
->>>>>>> a99e4519
             outer_distance=OUTER_DISTANCE,
         )
         print("done in {0} s".format(time.time() - start_time), flush=True)
@@ -293,10 +287,7 @@
         if options.assemble_using_spades:
             start_time = time.time()
             print("Assembling paired reads using SPAdes ...", end=" ", flush=True)
-<<<<<<< HEAD
-=======
             spades_wo_out_dir = BASE_FILE_NAME + "_spades_wo"
->>>>>>> a99e4519
             if os.path.exists(spades_wo_out_dir):
                 shutil.rmtree(spades_wo_out_dir)
             command = utilities.spades(rd1_file_name, rd2_file_name, spades_wo_out_dir)
@@ -323,10 +314,7 @@
         if options.assemble_using_unicycler:
             start_time = time.time()
             print("Assembling paired reads using Unicycler ...", end=" ", flush=True)
-<<<<<<< HEAD
-=======
             unicycler_wo_out_dir = BASE_FILE_NAME + "_unicycler_wo"
->>>>>>> a99e4519
             if os.path.exists(unicycler_wo_out_dir):
                 shutil.rmtree(unicycler_wo_out_dir)
             command = utilities.unicycler(
