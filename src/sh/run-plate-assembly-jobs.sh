--- conflicted
+++ resolved
@@ -21,11 +21,7 @@
      selected assembler.
 -s   Date and time stamp the ouput directory
 -t   Use a test plate containing two wells
-<<<<<<< HEAD
 -b   Use specifies bbtools preprocessing schema
-=======
--b  Run plates without BBTools preprocessing
->>>>>>> b2e3522f
 
 EOF
 }
@@ -34,11 +30,7 @@
 OUTPUT_DIRECTORY=""
 USE_DATE_STAMP=0
 USE_TEST_PLATE=0
-<<<<<<< HEAD
 while getopts ":d:sth:b:" opt; do
-=======
-while getopts ":d:sth:b" opt; do
->>>>>>> b2e3522f
     case $opt in
 	d)
 	    OUTPUT_DIRECTORY=$OPTARG
@@ -51,9 +43,6 @@
 	    ;;
 	t)
 	    USE_TEST_PLATE=1
-	    ;;
-	b)
-	    NO_PREPROCESSING=1
 	    ;;
 	h)
 	    usage
@@ -145,15 +134,7 @@
     rm -rf pajfs
 
     # Run the plate assembly job
-<<<<<<< HEAD
-    python ${BASE}/src/python/jobs/PlateAssemblyJob.py \
-     -s s3 -d addgene-sequencing-data/2018/FASTQ \
-     -l $PLATE \
-     -a $ASSEMBLER \
-     -b $PREPROCESSING \
-     pajfs \
-     --defaultMemory 4.0G \
-=======
+
     if [ $NO_PREPROCESSING == 1 ]; then
       python ${BASE}/src/python/jobs/PlateAssemblyJob.py \
        -s s3 -d addgene-sequencing-data/2018/FASTQ \
@@ -169,7 +150,6 @@
        --defaultMemory 4.0G \
        pajfs
     fi
->>>>>>> b2e3522f
 
 
     # Archive the plate assembly job output files
